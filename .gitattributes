<<<<<<< HEAD
*.avi filter=lfs diff=lfs merge=lfs -text
*.wav filter=lfs diff=lfs merge=lfs -text
*.zip filter=lfs diff=lfs merge=lfs -text
*.pkl filter=lfs diff=lfs merge=lfs -text
=======
*.avi filter=lfs diff=lfs merge=lfs -text
*.wav filter=lfs diff=lfs merge=lfs -text
*.zip filter=lfs diff=lfs merge=lfs -text
*.pkl filter=lfs diff=lfs merge=lfs -text
>>>>>>> 999e108e
<|MERGE_RESOLUTION|>--- conflicted
+++ resolved
@@ -1,11 +1,4 @@
-<<<<<<< HEAD
-*.avi filter=lfs diff=lfs merge=lfs -text
-*.wav filter=lfs diff=lfs merge=lfs -text
-*.zip filter=lfs diff=lfs merge=lfs -text
-*.pkl filter=lfs diff=lfs merge=lfs -text
-=======
-*.avi filter=lfs diff=lfs merge=lfs -text
-*.wav filter=lfs diff=lfs merge=lfs -text
-*.zip filter=lfs diff=lfs merge=lfs -text
-*.pkl filter=lfs diff=lfs merge=lfs -text
->>>>>>> 999e108e
+*.avi filter=lfs diff=lfs merge=lfs -text
+*.wav filter=lfs diff=lfs merge=lfs -text
+*.zip filter=lfs diff=lfs merge=lfs -text
+*.pkl filter=lfs diff=lfs merge=lfs -text