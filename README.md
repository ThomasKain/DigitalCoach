# DigitalCoach
<<<<<<< HEAD
Senior Design Project for Fall 2022-Spring 2023
=======

Senior Design Project for Fall 2021-Spring 2022
<<<<<<< HEAD
>>>>>>> 55681f04e145f19e11c475757b268e995f2e7690
=======
>>>>>>> main
>>>>>>> f263dbfa

DigitalCoach is an AI-powered interview prep web application that allows job seekers to practice interviewing and receive immediate feedback. Some key features of DigitalCoach include creating interview sets from our database of questions and then recording corresponding video responses. Our AI uses machine learning models to analyze audio and video through a sentiment analysis. At the end, users are left with an overall score and actionable feedback.

For more detailed documentation on the different parts of the app ([frontend](/digital-coach-app/README.md), [ml-api](/ml-api/README.md), [ml model](/ml/README.md)) refer to the README.md file in the root directory of the folders.

# Setup Instructions

## Setup

1. Create a firebase app [here](https://console.firebase.google.com)
1. Create a service account for the firebase app you've created using the Google Cloud console with [instructions here](https://cloud.google.com/iam/docs/creating-managing-service-accounts#creating)
1. Populate the `.env` files in `digital-coach-app/` and `digital-coach-app/functions/` directory with the service account credentials
1. Install the latest stable version of Node [here](https://nodejs.org/en/)
1. Install yarn [here](https://classic.yarnpkg.com/en/docs/install)
1. Install Python 3.10 [here](https://www.python.org/downloads/)
1. Install redis [here](https://redis.io/docs/getting-started/)
1. Install pipenv [here](https://pipenv.pypa.io/en/latest/)
   - Make sure you run this in administrator mode if you're on Windows!
1. Install nltk with `pip install nltk`
1. Open python with `python` in the command line
   - Ensure you are running python 3.10!
1. Type into the python console:
   ```
   import nltk
   nltk.download()
   ```
   and download all packages in the UI prompt (sorry we didn't figure out which ones you really need)
1. Create an account with Assembly AI and get an API key
1. Populate the .env file in `ml-api/` with the API key from AssemblyAI

## Frontend

- Prerequisites
  - Ensure you are running Windows or Ubuntu to avoid complier issues
  - Use Node v16.19.0

1. cd to the `digital-coach-app` directory
1. run `yarn install` to install dependencies for Next.JS
1. run `npm install -g firebase-tools` to install firebase
1. cd to the `functions` directory
1. run `yarn install` to install dependencies for the firebase functions
1. run `yarn add typescript@latest` to upgrade typescript
1. run `yarn build --skipLibCheck` to build the firebase functions modules
1. cd back to the `digital-coach-app` directory
1. run `yarn run emulate` to run the firebase emulator
1. in another terminal in the `digital-coach-app` directory, run `yarn run dev` to run the Next.JS dev server
1. Navigate to `localhost:3000/api/seed` to seed the database.

- The Next.JS dev server is served at `localhost:3000`
- The Firebase emulation console is served at `localhost:4000`

## Backend

1. start your redis server with the instructions from the installation page [here](https://redis.io/docs/getting-started/)
1. cd to the `ml-api` directory
1. run `pipenv install` to install the dependencies for the flask API
1. Comment out all references to `resource` in the worker.py code
1. run `pipenv run serve` to start the Flask API server

# Technologies Used

## Frontend

- Next.JS
- React
- Firebase
  - Storage
  - Firestore
  - Functions
- Sass

## Build Tools

- Yarn
- Pipenv

## Machine Learning API

- Flask
- Redis

## Machine Learning Model

- RQ
- AssemblyAI
- FER
- Numpy
- Scipy
- Matplotlib
- Jupyter Notebook
- Keras
- OpenCV
- Tensorflow
- NLTK

# Members

- Ming Lin (Fullstack)
- Max Shi (Fullstack)
- Hamzah Nizami (Machine Learning)
- Suzy Shailesh (UX/UI Design)
- Michael McCreesh (QA)
- Aparajita Rana (Product Management)<|MERGE_RESOLUTION|>--- conflicted
+++ resolved
@@ -1,14 +1,6 @@
 # DigitalCoach
-<<<<<<< HEAD
+
 Senior Design Project for Fall 2022-Spring 2023
-=======
-
-Senior Design Project for Fall 2021-Spring 2022
-<<<<<<< HEAD
->>>>>>> 55681f04e145f19e11c475757b268e995f2e7690
-=======
->>>>>>> main
->>>>>>> f263dbfa
 
 DigitalCoach is an AI-powered interview prep web application that allows job seekers to practice interviewing and receive immediate feedback. Some key features of DigitalCoach include creating interview sets from our database of questions and then recording corresponding video responses. Our AI uses machine learning models to analyze audio and video through a sentiment analysis. At the end, users are left with an overall score and actionable feedback.
 
