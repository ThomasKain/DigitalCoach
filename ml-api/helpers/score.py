--- conflicted
+++ resolved
@@ -1,169 +1,160 @@
-from re import A
-from helpers.text_processor import clean_text
-from helpers.text_predict import predict_text_structure
-from models.models import detect_emotions, detect_audio_sentiment
-from helpers.av_processing import extract_audio, av_timeline_resolution
-from helpers.statistics import (
-    calculate_top_three_facial_with_count,
-    calculate_overall_audio_sentiment,
-    grab_top_five_keywords,
-    compute_aggregate_score,
-)
-from helpers.file_management import (
-    move_cv_files,
-    cleanup_data_folder,
-    cleanup_data_persist_video,
-)
-
-
-def _score_text_structure(audio_answer):
-    """
-    score how structured the user's answers are.
-    """
-    print("audio_answer", audio_answer)
-    sentiments = audio_answer["sentiment_analysis"]
-    text = ""
-    for i in sentiments:
-        text += i["text"] 
-    cleaned = clean_text(text)
-    predictions = predict_text_structure(cleaned)
-    return {"percent_prediction": predictions[0], "binary_prediction": predictions[1], "output_text": text}
-
-
-def _score_audio(content):
-    """
-    score user's audio.
-    """
-    if "fname" not in content or "rename" not in content:
-        return {"errors": "File name and rename does not exist"}
-    fname, rename = content["fname"], content["rename"], 
-    audio = extract_audio(fname, rename)
-    if "errors" in audio:
-        return {"errors": audio["errors"]}
-    audio_file_path = audio["path_to_file"]
-    sentiment = detect_audio_sentiment(audio_file_path)
-    sentiment["clip_length_seconds"] = audio["clip_length_seconds"]
-    if "errors" in sentiment:
-        return {"errors": sentiment["errors"]}
-    return sentiment
-
-
-def _score_facial(content):
-    """
-    score user's facial expressions
-    """
-    if "fname" not in content:
-        return {"errors": "Video file name does not exist"}
-    video_fname = content["fname"]
-    total_emotion_score = detect_emotions(video_fname)
-    move_cv_files()
-    cleanup_data_persist_video()
-    if "errors" in total_emotion_score:
-        return {"errors": total_emotion_score}
-    return total_emotion_score
-
-
-def _score_bigFive(audio_answer, facial_stats, text_answer):
-    oScore, cScore, eScore, aScore, nScore = 0, 0, 0, 0, 0
-    temp_avg = 0
-    for keyword in grab_top_five_keywords(audio_answer):
-        if len(keyword["text"]) > 10:
-            temp_avg += 10
-        else:
-            temp_avg += len(keyword["text"])
-    overallSentiment = calculate_overall_audio_sentiment(audio_answer)
-    isStructuredPercent = text_answer["percent_prediction"]
-    topThreeFacial = facial_stats
-    oScore += (temp_avg/5) - 7
-    cScore += isStructuredPercent*10 - 5
-    aScore += (temp_avg/25) - 1
-    nScore += isStructuredPercent*10 - 6
-    if topThreeFacial[0] == 'happy':
-        aScore += 2
-        nScore += 1
-    for emotion in topThreeFacial:
-        if (emotion == 'sad' or emotion == 'fear' or emotion == 'disgust' or emotion == 'angry'):
-            oScore -= 2
-            eScore -= 1
-            aScore -= 2
-            nScore -= 1
-        elif emotion == 'neutral':
-            eScore += .5
-            aScore -= .5
-        else:
-            oScore += .5
-            eScore += 1
-            aScore += 1
-            nScore += 1
-    if overallSentiment == "NEGATIVE":
-        eScore -= 2
-        aScore -= 2
-        nScore -= 1
-    elif overallSentiment == "NEUTRAL":
-        eScore += .5
-        aScore -= .5
-        nScore -= .5
-    else:
-        eScore += 2
-        aScore += 1
-    bigFive = {
-        "o": round(oScore),
-        "c": round(cScore),
-        "e": round(eScore),
-        "a": round(aScore),
-        "n": round(nScore),
-    }
-    return bigFive
-
-
-<<<<<<< HEAD
-def create_answer(content):
-    print("creating answer...")
-    facial_answer = _score_facial(content)
-=======
-def create_answer(content): 
-    facial_answer = _score_facial(content)  
->>>>>>> 999e108e
-    audio_answer = _score_audio(content)  
-    text_answer = _score_text_structure(audio_answer)
-    timeline = av_timeline_resolution(
-        audio_answer["clip_length_seconds"],
-        facial_answer,
-        audio_answer["sentiment_analysis"],
-    )
-    (
-        facial_stats,
-        top_stat,
-        second_stat,
-        third_stat,
-    ) = calculate_top_three_facial_with_count(facial_answer)
-    bigFive = _score_bigFive(audio_answer, facial_stats, text_answer)
-    result = {
-        "timeline": timeline,
-        "isStructured": text_answer["binary_prediction"],
-        "isStructuredPercent": text_answer["percent_prediction"],
-        "facialStatistics": {
-            "topThreeEmotions": facial_stats,
-            "frequencyOfTopEmotion": top_stat,
-            "frequencyOfSecondEmotion": second_stat,
-            "frequencyOfThirdEmotion": third_stat,
-        },
-        "overallFacialEmotion": facial_stats[0],
-        "overallSentiment": calculate_overall_audio_sentiment(audio_answer),
-        "topFiveKeywords": grab_top_five_keywords(audio_answer),
-        "bigFive": bigFive,
-    }
-    result["aggregateScore"] = compute_aggregate_score(result)
-    response = {}
-    response["evaluation"] = result
-    response["text_analysis"] = text_answer 
-<<<<<<< HEAD
-=======
-    # response["audio_analysis"] = audio_answer
->>>>>>> 999e108e
-    # response["userId"] = content["user_id"]
-    # response["interviewId"] = content["interview_id"]
-    # response["questionId"] = content["question_id"]
-    # response["answerId"] = content["answer_id"]
-    cleanup_data_folder() 
-    return str(response)
+from re import A
+from helpers.text_processor import clean_text
+from helpers.text_predict import predict_text_structure
+from models.models import detect_emotions, detect_audio_sentiment
+from helpers.av_processing import extract_audio, av_timeline_resolution
+from helpers.statistics import (
+    calculate_top_three_facial_with_count,
+    calculate_overall_audio_sentiment,
+    grab_top_five_keywords,
+    compute_aggregate_score,
+)
+from helpers.file_management import (
+    move_cv_files,
+    cleanup_data_folder,
+    cleanup_data_persist_video,
+)
+
+
+def _score_text_structure(audio_answer):
+    """
+    score how structured the user's answers are.
+    """
+    print("audio_answer", audio_answer)
+    sentiments = audio_answer["sentiment_analysis"]
+    text = ""
+    for i in sentiments:
+        text += i["text"] 
+    cleaned = clean_text(text)
+    predictions = predict_text_structure(cleaned)
+    return {"percent_prediction": predictions[0], "binary_prediction": predictions[1], "output_text": text}
+
+
+def _score_audio(content):
+    """
+    score user's audio.
+    """
+    if "fname" not in content or "rename" not in content:
+        return {"errors": "File name and rename does not exist"}
+    fname, rename = content["fname"], content["rename"], 
+    audio = extract_audio(fname, rename)
+    if "errors" in audio:
+        return {"errors": audio["errors"]}
+    audio_file_path = audio["path_to_file"]
+    sentiment = detect_audio_sentiment(audio_file_path)
+    sentiment["clip_length_seconds"] = audio["clip_length_seconds"]
+    if "errors" in sentiment:
+        return {"errors": sentiment["errors"]}
+    return sentiment
+
+
+def _score_facial(content):
+    """
+    score user's facial expressions
+    """
+    if "fname" not in content:
+        return {"errors": "Video file name does not exist"}
+    video_fname = content["fname"]
+    total_emotion_score = detect_emotions(video_fname)
+    move_cv_files()
+    cleanup_data_persist_video()
+    if "errors" in total_emotion_score:
+        return {"errors": total_emotion_score}
+    return total_emotion_score
+
+
+def _score_bigFive(audio_answer, facial_stats, text_answer):
+    oScore, cScore, eScore, aScore, nScore = 0, 0, 0, 0, 0
+    temp_avg = 0
+    for keyword in grab_top_five_keywords(audio_answer):
+        if len(keyword["text"]) > 10:
+            temp_avg += 10
+        else:
+            temp_avg += len(keyword["text"])
+    overallSentiment = calculate_overall_audio_sentiment(audio_answer)
+    isStructuredPercent = text_answer["percent_prediction"]
+    topThreeFacial = facial_stats
+    oScore += (temp_avg/5) - 7
+    cScore += isStructuredPercent*10 - 5
+    aScore += (temp_avg/25) - 1
+    nScore += isStructuredPercent*10 - 6
+    if topThreeFacial[0] == 'happy':
+        aScore += 2
+        nScore += 1
+    for emotion in topThreeFacial:
+        if (emotion == 'sad' or emotion == 'fear' or emotion == 'disgust' or emotion == 'angry'):
+            oScore -= 2
+            eScore -= 1
+            aScore -= 2
+            nScore -= 1
+        elif emotion == 'neutral':
+            eScore += .5
+            aScore -= .5
+        else:
+            oScore += .5
+            eScore += 1
+            aScore += 1
+            nScore += 1
+    if overallSentiment == "NEGATIVE":
+        eScore -= 2
+        aScore -= 2
+        nScore -= 1
+    elif overallSentiment == "NEUTRAL":
+        eScore += .5
+        aScore -= .5
+        nScore -= .5
+    else:
+        eScore += 2
+        aScore += 1
+    bigFive = {
+        "o": round(oScore),
+        "c": round(cScore),
+        "e": round(eScore),
+        "a": round(aScore),
+        "n": round(nScore),
+    }
+    return bigFive
+
+
+def create_answer(content): 
+    facial_answer = _score_facial(content)  
+    audio_answer = _score_audio(content)  
+    text_answer = _score_text_structure(audio_answer)
+    timeline = av_timeline_resolution(
+        audio_answer["clip_length_seconds"],
+        facial_answer,
+        audio_answer["sentiment_analysis"],
+    )
+    (
+        facial_stats,
+        top_stat,
+        second_stat,
+        third_stat,
+    ) = calculate_top_three_facial_with_count(facial_answer)
+    bigFive = _score_bigFive(audio_answer, facial_stats, text_answer)
+    result = {
+        "timeline": timeline,
+        "isStructured": text_answer["binary_prediction"],
+        "isStructuredPercent": text_answer["percent_prediction"],
+        "facialStatistics": {
+            "topThreeEmotions": facial_stats,
+            "frequencyOfTopEmotion": top_stat,
+            "frequencyOfSecondEmotion": second_stat,
+            "frequencyOfThirdEmotion": third_stat,
+        },
+        "overallFacialEmotion": facial_stats[0],
+        "overallSentiment": calculate_overall_audio_sentiment(audio_answer),
+        "topFiveKeywords": grab_top_five_keywords(audio_answer),
+        "bigFive": bigFive,
+    }
+    result["aggregateScore"] = compute_aggregate_score(result)
+    response = {}
+    response["evaluation"] = result
+    response["text_analysis"] = text_answer 
+    # response["audio_analysis"] = audio_answer
+    # response["userId"] = content["user_id"]
+    # response["interviewId"] = content["interview_id"]
+    # response["questionId"] = content["question_id"]
+    # response["answerId"] = content["answer_id"]
+    cleanup_data_folder() 
+    return str(response)